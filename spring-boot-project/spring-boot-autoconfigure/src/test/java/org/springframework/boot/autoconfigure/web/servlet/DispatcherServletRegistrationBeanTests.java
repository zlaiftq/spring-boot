--- conflicted
+++ resolved
@@ -36,8 +36,7 @@
 	@Test
 	public void createWhenPathIsNullThrowsException() {
 		assertThatIllegalArgumentException()
-				.isThrownBy(() -> new DispatcherServletRegistrationBean(
-						new DispatcherServlet(), null))
+				.isThrownBy(() -> new DispatcherServletRegistrationBean(new DispatcherServlet(), null))
 				.withMessageContaining("Path must not be null");
 	}
 
@@ -57,32 +56,17 @@
 
 	@Test
 	public void setUrlMappingsCannotBeCalled() {
-<<<<<<< HEAD
-		DispatcherServletRegistrationBean bean = new DispatcherServletRegistrationBean(
-				new DispatcherServlet(), "/test");
+		DispatcherServletRegistrationBean bean = new DispatcherServletRegistrationBean(new DispatcherServlet(),
+				"/test");
 		assertThatExceptionOfType(UnsupportedOperationException.class)
 				.isThrownBy(() -> bean.setUrlMappings(Collections.emptyList()));
-=======
-		DispatcherServletRegistrationBean bean = new DispatcherServletRegistrationBean(new DispatcherServlet(),
-				"/test");
-		this.thrown.expect(UnsupportedOperationException.class);
-		bean.setUrlMappings(Collections.emptyList());
->>>>>>> c6c139d9
 	}
 
 	@Test
 	public void addUrlMappingsCannotBeCalled() {
-<<<<<<< HEAD
-		DispatcherServletRegistrationBean bean = new DispatcherServletRegistrationBean(
-				new DispatcherServlet(), "/test");
-		assertThatExceptionOfType(UnsupportedOperationException.class)
-				.isThrownBy(() -> bean.addUrlMappings("/test"));
-=======
 		DispatcherServletRegistrationBean bean = new DispatcherServletRegistrationBean(new DispatcherServlet(),
 				"/test");
-		this.thrown.expect(UnsupportedOperationException.class);
-		bean.addUrlMappings("/test");
->>>>>>> c6c139d9
+		assertThatExceptionOfType(UnsupportedOperationException.class).isThrownBy(() -> bean.addUrlMappings("/test"));
 	}
 
 }