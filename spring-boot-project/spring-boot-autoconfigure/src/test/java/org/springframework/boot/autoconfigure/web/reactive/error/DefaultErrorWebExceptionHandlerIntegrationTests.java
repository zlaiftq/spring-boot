/*
 * Copyright 2012-2019 the original author or authors.
 *
 * Licensed under the Apache License, Version 2.0 (the "License");
 * you may not use this file except in compliance with the License.
 * You may obtain a copy of the License at
 *
 *      https://www.apache.org/licenses/LICENSE-2.0
 *
 * Unless required by applicable law or agreed to in writing, software
 * distributed under the License is distributed on an "AS IS" BASIS,
 * WITHOUT WARRANTIES OR CONDITIONS OF ANY KIND, either express or implied.
 * See the License for the specific language governing permissions and
 * limitations under the License.
 */

package org.springframework.boot.autoconfigure.web.reactive.error;

import javax.validation.Valid;

import org.hamcrest.Matchers;
import org.junit.Rule;
import org.junit.Test;
import reactor.core.publisher.Mono;

import org.springframework.boot.autoconfigure.AutoConfigurations;
import org.springframework.boot.autoconfigure.context.PropertyPlaceholderAutoConfiguration;
import org.springframework.boot.autoconfigure.mustache.MustacheAutoConfiguration;
import org.springframework.boot.autoconfigure.web.reactive.HttpHandlerAutoConfiguration;
import org.springframework.boot.autoconfigure.web.reactive.ReactiveWebServerFactoryAutoConfiguration;
import org.springframework.boot.autoconfigure.web.reactive.WebFluxAutoConfiguration;
import org.springframework.boot.test.context.runner.ReactiveWebApplicationContextRunner;
import org.springframework.boot.testsupport.rule.OutputCapture;
import org.springframework.context.annotation.Configuration;
import org.springframework.http.HttpStatus;
import org.springframework.http.MediaType;
import org.springframework.test.web.reactive.server.WebTestClient;
import org.springframework.web.bind.annotation.GetMapping;
import org.springframework.web.bind.annotation.PostMapping;
import org.springframework.web.bind.annotation.RequestBody;
import org.springframework.web.bind.annotation.ResponseBody;
import org.springframework.web.bind.annotation.RestController;
import org.springframework.web.server.ResponseStatusException;
import org.springframework.web.server.ServerWebExchange;

import static org.assertj.core.api.Assertions.assertThat;
import static org.assertj.core.api.Assertions.assertThatExceptionOfType;
import static org.hamcrest.Matchers.containsString;

/**
 * Integration tests for {@link DefaultErrorWebExceptionHandler}
 *
 * @author Brian Clozel
 */
public class DefaultErrorWebExceptionHandlerIntegrationTests {

	@Rule
	public OutputCapture outputCapture = new OutputCapture();

	private ReactiveWebApplicationContextRunner contextRunner = new ReactiveWebApplicationContextRunner()
			.withConfiguration(AutoConfigurations.of(ReactiveWebServerFactoryAutoConfiguration.class,
					HttpHandlerAutoConfiguration.class, WebFluxAutoConfiguration.class,
					ErrorWebFluxAutoConfiguration.class, PropertyPlaceholderAutoConfiguration.class,
					MustacheAutoConfiguration.class))
			.withPropertyValues("spring.main.web-application-type=reactive", "server.port=0")
			.withUserConfiguration(Application.class);

	@Test
	public void jsonError() {
		this.contextRunner.run((context) -> {
			WebTestClient client = WebTestClient.bindToApplicationContext(context).build();
			client.get().uri("/").exchange().expectStatus().isEqualTo(HttpStatus.INTERNAL_SERVER_ERROR).expectBody()
					.jsonPath("status").isEqualTo("500").jsonPath("error")
<<<<<<< HEAD
					.isEqualTo(HttpStatus.INTERNAL_SERVER_ERROR.getReasonPhrase())
					.jsonPath("path").isEqualTo(("/")).jsonPath("message")
					.isEqualTo("Expected!").jsonPath("exception").doesNotExist()
					.jsonPath("trace").doesNotExist();
			this.outputCapture.expect(Matchers.allOf(
					containsString("500 Server Error for HTTP GET \"/\""),
					containsString("java.lang.IllegalStateException: Expected!")));
=======
					.isEqualTo(HttpStatus.INTERNAL_SERVER_ERROR.getReasonPhrase()).jsonPath("path").isEqualTo(("/"))
					.jsonPath("message").isEqualTo("Expected!").jsonPath("exception").doesNotExist().jsonPath("trace")
					.doesNotExist();
			this.output.expect(
					allOf(containsString("Failed to handle request [GET /]"), containsString("IllegalStateException")));
>>>>>>> c6c139d9
		});
	}

	@Test
	public void notFound() {
		this.contextRunner.run((context) -> {
			WebTestClient client = WebTestClient.bindToApplicationContext(context).build();
			client.get().uri("/notFound").exchange().expectStatus().isNotFound().expectBody().jsonPath("status")
					.isEqualTo("404").jsonPath("error").isEqualTo(HttpStatus.NOT_FOUND.getReasonPhrase())
					.jsonPath("path").isEqualTo(("/notFound")).jsonPath("exception").doesNotExist();
		});
	}

	@Test
	public void htmlError() {
		this.contextRunner.run((context) -> {
			WebTestClient client = WebTestClient.bindToApplicationContext(context).build();
			String body = client.get().uri("/").accept(MediaType.TEXT_HTML).exchange().expectStatus()
					.isEqualTo(HttpStatus.INTERNAL_SERVER_ERROR).expectHeader().contentType(MediaType.TEXT_HTML)
					.expectBody(String.class).returnResult().getResponseBody();
			assertThat(body).contains("status: 500").contains("message: Expected!");
<<<<<<< HEAD
			this.outputCapture.expect(Matchers.allOf(
					containsString("500 Server Error for HTTP GET \"/\""),
					containsString("java.lang.IllegalStateException: Expected!")));
=======
			this.output.expect(
					allOf(containsString("Failed to handle request [GET /]"), containsString("IllegalStateException")));
>>>>>>> c6c139d9
		});
	}

	@Test
	public void bindingResultError() {
		this.contextRunner.run((context) -> {
			WebTestClient client = WebTestClient.bindToApplicationContext(context).build();
			client.post().uri("/bind").contentType(MediaType.APPLICATION_JSON).syncBody("{}").exchange().expectStatus()
					.isBadRequest().expectBody().jsonPath("status").isEqualTo("400").jsonPath("error")
					.isEqualTo(HttpStatus.BAD_REQUEST.getReasonPhrase()).jsonPath("path").isEqualTo(("/bind"))
					.jsonPath("exception").doesNotExist().jsonPath("errors").isArray().jsonPath("message").isNotEmpty();
		});
	}

	@Test
	public void includeStackTraceOnParam() {
		this.contextRunner.withPropertyValues("server.error.include-exception=true",
				"server.error.include-stacktrace=on-trace-param").run((context) -> {
					WebTestClient client = WebTestClient.bindToApplicationContext(context).build();
					client.get().uri("/?trace=true").exchange().expectStatus()
							.isEqualTo(HttpStatus.INTERNAL_SERVER_ERROR).expectBody().jsonPath("status")
							.isEqualTo("500").jsonPath("error")
							.isEqualTo(HttpStatus.INTERNAL_SERVER_ERROR.getReasonPhrase()).jsonPath("exception")
							.isEqualTo(IllegalStateException.class.getName()).jsonPath("trace").exists();
				});
	}

	@Test
	public void alwaysIncludeStackTrace() throws Exception {
		this.contextRunner
				.withPropertyValues("server.error.include-exception=true", "server.error.include-stacktrace=always")
				.run((context) -> {
					WebTestClient client = WebTestClient.bindToApplicationContext(context).build();
					client.get().uri("/?trace=false").exchange().expectStatus()
							.isEqualTo(HttpStatus.INTERNAL_SERVER_ERROR).expectBody().jsonPath("status")
							.isEqualTo("500").jsonPath("error")
							.isEqualTo(HttpStatus.INTERNAL_SERVER_ERROR.getReasonPhrase()).jsonPath("exception")
							.isEqualTo(IllegalStateException.class.getName()).jsonPath("trace").exists();
				});
	}

	@Test
	public void neverIncludeStackTrace() {
		this.contextRunner
				.withPropertyValues("server.error.include-exception=true", "server.error.include-stacktrace=never")
				.run((context) -> {
					WebTestClient client = WebTestClient.bindToApplicationContext(context).build();
					client.get().uri("/?trace=true").exchange().expectStatus()
							.isEqualTo(HttpStatus.INTERNAL_SERVER_ERROR).expectBody().jsonPath("status")
							.isEqualTo("500").jsonPath("error")
							.isEqualTo(HttpStatus.INTERNAL_SERVER_ERROR.getReasonPhrase()).jsonPath("exception")
							.isEqualTo(IllegalStateException.class.getName()).jsonPath("trace").doesNotExist();

				});
	}

	@Test
	public void statusException() {
<<<<<<< HEAD
		this.contextRunner.withPropertyValues("server.error.include-exception=true")
				.run((context) -> {
					WebTestClient client = WebTestClient.bindToApplicationContext(context)
							.build();
					client.get().uri("/badRequest").exchange().expectStatus()
							.isBadRequest().expectBody().jsonPath("status")
							.isEqualTo("400").jsonPath("error")
							.isEqualTo(HttpStatus.BAD_REQUEST.getReasonPhrase())
							.jsonPath("exception")
							.isEqualTo(ResponseStatusException.class.getName());
				});
=======
		this.contextRunner.withPropertyValues("server.error.include-exception=true").run((context) -> {
			WebTestClient client = WebTestClient.bindToApplicationContext(context).build();
			client.get().uri("/badRequest").exchange().expectStatus().isBadRequest().expectBody().jsonPath("status")
					.isEqualTo("400").jsonPath("error").isEqualTo(HttpStatus.BAD_REQUEST.getReasonPhrase())
					.jsonPath("exception").isEqualTo(ResponseStatusException.class.getName());
			this.output.expect(not(containsString("ResponseStatusException")));
		});
>>>>>>> c6c139d9
	}

	@Test
	public void defaultErrorView() {
<<<<<<< HEAD
		this.contextRunner
				.withPropertyValues("spring.mustache.prefix=classpath:/unknown/",
						"server.error.include-stacktrace=always")
				.run((context) -> {
					WebTestClient client = WebTestClient.bindToApplicationContext(context)
							.build();
					String body = client.get().uri("/").accept(MediaType.TEXT_HTML)
							.exchange().expectStatus()
							.isEqualTo(HttpStatus.INTERNAL_SERVER_ERROR).expectHeader()
							.contentType(MediaType.TEXT_HTML).expectBody(String.class)
							.returnResult().getResponseBody();
					assertThat(body).contains("Whitelabel Error Page")
							.contains("<div>Expected!</div>").contains(
									"<div style='white-space:pre-wrap;'>java.lang.IllegalStateException");
				});
=======
		this.contextRunner.withPropertyValues("spring.mustache.prefix=classpath:/unknown/").run((context) -> {
			WebTestClient client = WebTestClient.bindToApplicationContext(context).build();
			String body = client.get().uri("/").accept(MediaType.TEXT_HTML).exchange().expectStatus()
					.isEqualTo(HttpStatus.INTERNAL_SERVER_ERROR).expectHeader().contentType(MediaType.TEXT_HTML)
					.expectBody(String.class).returnResult().getResponseBody();
			assertThat(body).contains("Whitelabel Error Page").contains("<div>Expected!</div>");
			this.output.expect(
					allOf(containsString("Failed to handle request [GET /]"), containsString("IllegalStateException")));
		});
>>>>>>> c6c139d9
	}

	@Test
	public void escapeHtmlInDefaultErrorView() {
<<<<<<< HEAD
		this.contextRunner
				.withPropertyValues("spring.mustache.prefix=classpath:/unknown/")
				.run((context) -> {
					WebTestClient client = WebTestClient.bindToApplicationContext(context)
							.build();
					String body = client.get().uri("/html").accept(MediaType.TEXT_HTML)
							.exchange().expectStatus()
							.isEqualTo(HttpStatus.INTERNAL_SERVER_ERROR).expectHeader()
							.contentType(MediaType.TEXT_HTML).expectBody(String.class)
							.returnResult().getResponseBody();
					assertThat(body).contains("Whitelabel Error Page")
							.doesNotContain("<script>").contains("&lt;script&gt;");
				});
=======
		this.contextRunner.withPropertyValues("spring.mustache.prefix=classpath:/unknown/").run((context) -> {
			WebTestClient client = WebTestClient.bindToApplicationContext(context).build();
			String body = client.get().uri("/html").accept(MediaType.TEXT_HTML).exchange().expectStatus()
					.isEqualTo(HttpStatus.INTERNAL_SERVER_ERROR).expectHeader().contentType(MediaType.TEXT_HTML)
					.expectBody(String.class).returnResult().getResponseBody();
			assertThat(body).contains("Whitelabel Error Page").doesNotContain("<script>").contains("&lt;script&gt;");
			this.output.expect(allOf(containsString("Failed to handle request [GET /html]"),
					containsString("IllegalStateException")));
		});
>>>>>>> c6c139d9
	}

	@Test
	public void testExceptionWithNullMessage() {
		this.contextRunner.withPropertyValues("spring.mustache.prefix=classpath:/unknown/").run((context) -> {
			WebTestClient client = WebTestClient.bindToApplicationContext(context).build();
			String body = client.get().uri("/notfound").accept(MediaType.TEXT_HTML).exchange().expectStatus()
					.isNotFound().expectHeader().contentType(MediaType.TEXT_HTML).expectBody(String.class)
					.returnResult().getResponseBody();
			assertThat(body).contains("Whitelabel Error Page").contains("type=Not Found, status=404");
		});
	}

	@Test
	public void responseCommitted() {
		this.contextRunner.run((context) -> {
<<<<<<< HEAD
			WebTestClient client = WebTestClient.bindToApplicationContext(context)
					.build();
			assertThatExceptionOfType(RuntimeException.class)
					.isThrownBy(
							() -> client.get().uri("/commit").exchange().expectStatus())
					.withCauseInstanceOf(IllegalStateException.class)
					.withMessageContaining("already committed!");
=======
			WebTestClient client = WebTestClient.bindToApplicationContext(context).build();
			this.thrown.expectCause(instanceOf(IllegalStateException.class));
			this.thrown.expectMessage("already committed!");
			client.get().uri("/commit").exchange().expectStatus();
>>>>>>> c6c139d9
		});
	}

	@Test
	public void whitelabelDisabled() {
		this.contextRunner.withPropertyValues("server.error.whitelabel.enabled=false",
				"spring.mustache.prefix=classpath:/unknown/").run((context) -> {
					WebTestClient client = WebTestClient.bindToApplicationContext(context).build();
					client.get().uri("/notfound").accept(MediaType.TEXT_HTML).exchange().expectStatus().isNotFound()
							.expectBody().isEmpty();
				});
	}

	@Test
	public void exactStatusTemplateErrorPage() {
		this.contextRunner
				.withPropertyValues("server.error.whitelabel.enabled=false",
						"spring.mustache.prefix=" + getErrorTemplatesLocation())
				.run((context) -> {
					WebTestClient client = WebTestClient.bindToApplicationContext(context)
							.build();
					String body = client.get().uri("/notfound")
							.accept(MediaType.TEXT_HTML).exchange().expectStatus()
							.isNotFound().expectBody(String.class).returnResult()
							.getResponseBody();
					assertThat(body).contains("404 page");
				});
	}

	@Test
	public void seriesStatusTemplateErrorPage() {
		this.contextRunner
				.withPropertyValues("server.error.whitelabel.enabled=false",
						"spring.mustache.prefix=" + getErrorTemplatesLocation())
				.run((context) -> {
					WebTestClient client = WebTestClient.bindToApplicationContext(context)
							.build();
					String body = client.get().uri("/badRequest")
							.accept(MediaType.TEXT_HTML).exchange().expectStatus()
							.isBadRequest().expectBody(String.class).returnResult()
							.getResponseBody();
					assertThat(body).contains("4xx page");
				});
	}

	private String getErrorTemplatesLocation() {
		String packageName = getClass().getPackage().getName();
		return "classpath:/" + packageName.replace('.', '/') + "/templates/";
	}

	@Test
	public void invalidAcceptMediaType() {
		this.contextRunner.run((context) -> {
			WebTestClient client = WebTestClient.bindToApplicationContext(context).build();
			client.get().uri("/notfound").header("Accept", "v=3.0").exchange().expectStatus()
					.isEqualTo(HttpStatus.NOT_FOUND);
		});
	}

	@Configuration
	public static class Application {

		@RestController
		protected static class ErrorController {

			@GetMapping("/")
			public String home() {
				throw new IllegalStateException("Expected!");
			}

			@GetMapping("/badRequest")
			public Mono<String> badRequest() {
				return Mono.error(new ResponseStatusException(HttpStatus.BAD_REQUEST));
			}

			@GetMapping("/commit")
			public Mono<Void> commit(ServerWebExchange exchange) {
<<<<<<< HEAD
				return exchange.getResponse().setComplete().then(
						Mono.error(new IllegalStateException("already committed!")));
=======
				return exchange.getResponse().writeWith(Mono.empty())
						.then(Mono.error(new IllegalStateException("already committed!")));
>>>>>>> c6c139d9
			}

			@GetMapping("/html")
			public String htmlEscape() {
				throw new IllegalStateException("<script>");
			}

			@PostMapping(path = "/bind", produces = "application/json")
			@ResponseBody
			public String bodyValidation(@Valid @RequestBody DummyBody body) {
				return body.getContent();
			}

		}

	}

}<|MERGE_RESOLUTION|>--- conflicted
+++ resolved
@@ -71,21 +71,11 @@
 			WebTestClient client = WebTestClient.bindToApplicationContext(context).build();
 			client.get().uri("/").exchange().expectStatus().isEqualTo(HttpStatus.INTERNAL_SERVER_ERROR).expectBody()
 					.jsonPath("status").isEqualTo("500").jsonPath("error")
-<<<<<<< HEAD
-					.isEqualTo(HttpStatus.INTERNAL_SERVER_ERROR.getReasonPhrase())
-					.jsonPath("path").isEqualTo(("/")).jsonPath("message")
-					.isEqualTo("Expected!").jsonPath("exception").doesNotExist()
-					.jsonPath("trace").doesNotExist();
-			this.outputCapture.expect(Matchers.allOf(
-					containsString("500 Server Error for HTTP GET \"/\""),
-					containsString("java.lang.IllegalStateException: Expected!")));
-=======
 					.isEqualTo(HttpStatus.INTERNAL_SERVER_ERROR.getReasonPhrase()).jsonPath("path").isEqualTo(("/"))
 					.jsonPath("message").isEqualTo("Expected!").jsonPath("exception").doesNotExist().jsonPath("trace")
 					.doesNotExist();
-			this.output.expect(
-					allOf(containsString("Failed to handle request [GET /]"), containsString("IllegalStateException")));
->>>>>>> c6c139d9
+			this.outputCapture.expect(Matchers.allOf(containsString("500 Server Error for HTTP GET \"/\""),
+					containsString("java.lang.IllegalStateException: Expected!")));
 		});
 	}
 
@@ -107,14 +97,8 @@
 					.isEqualTo(HttpStatus.INTERNAL_SERVER_ERROR).expectHeader().contentType(MediaType.TEXT_HTML)
 					.expectBody(String.class).returnResult().getResponseBody();
 			assertThat(body).contains("status: 500").contains("message: Expected!");
-<<<<<<< HEAD
-			this.outputCapture.expect(Matchers.allOf(
-					containsString("500 Server Error for HTTP GET \"/\""),
+			this.outputCapture.expect(Matchers.allOf(containsString("500 Server Error for HTTP GET \"/\""),
 					containsString("java.lang.IllegalStateException: Expected!")));
-=======
-			this.output.expect(
-					allOf(containsString("Failed to handle request [GET /]"), containsString("IllegalStateException")));
->>>>>>> c6c139d9
 		});
 	}
 
@@ -173,87 +157,36 @@
 
 	@Test
 	public void statusException() {
-<<<<<<< HEAD
-		this.contextRunner.withPropertyValues("server.error.include-exception=true")
-				.run((context) -> {
-					WebTestClient client = WebTestClient.bindToApplicationContext(context)
-							.build();
-					client.get().uri("/badRequest").exchange().expectStatus()
-							.isBadRequest().expectBody().jsonPath("status")
-							.isEqualTo("400").jsonPath("error")
-							.isEqualTo(HttpStatus.BAD_REQUEST.getReasonPhrase())
-							.jsonPath("exception")
-							.isEqualTo(ResponseStatusException.class.getName());
-				});
-=======
 		this.contextRunner.withPropertyValues("server.error.include-exception=true").run((context) -> {
 			WebTestClient client = WebTestClient.bindToApplicationContext(context).build();
 			client.get().uri("/badRequest").exchange().expectStatus().isBadRequest().expectBody().jsonPath("status")
 					.isEqualTo("400").jsonPath("error").isEqualTo(HttpStatus.BAD_REQUEST.getReasonPhrase())
 					.jsonPath("exception").isEqualTo(ResponseStatusException.class.getName());
-			this.output.expect(not(containsString("ResponseStatusException")));
-		});
->>>>>>> c6c139d9
+		});
 	}
 
 	@Test
 	public void defaultErrorView() {
-<<<<<<< HEAD
-		this.contextRunner
-				.withPropertyValues("spring.mustache.prefix=classpath:/unknown/",
-						"server.error.include-stacktrace=always")
-				.run((context) -> {
-					WebTestClient client = WebTestClient.bindToApplicationContext(context)
-							.build();
-					String body = client.get().uri("/").accept(MediaType.TEXT_HTML)
-							.exchange().expectStatus()
-							.isEqualTo(HttpStatus.INTERNAL_SERVER_ERROR).expectHeader()
-							.contentType(MediaType.TEXT_HTML).expectBody(String.class)
-							.returnResult().getResponseBody();
-					assertThat(body).contains("Whitelabel Error Page")
-							.contains("<div>Expected!</div>").contains(
-									"<div style='white-space:pre-wrap;'>java.lang.IllegalStateException");
-				});
-=======
-		this.contextRunner.withPropertyValues("spring.mustache.prefix=classpath:/unknown/").run((context) -> {
-			WebTestClient client = WebTestClient.bindToApplicationContext(context).build();
-			String body = client.get().uri("/").accept(MediaType.TEXT_HTML).exchange().expectStatus()
-					.isEqualTo(HttpStatus.INTERNAL_SERVER_ERROR).expectHeader().contentType(MediaType.TEXT_HTML)
-					.expectBody(String.class).returnResult().getResponseBody();
-			assertThat(body).contains("Whitelabel Error Page").contains("<div>Expected!</div>");
-			this.output.expect(
-					allOf(containsString("Failed to handle request [GET /]"), containsString("IllegalStateException")));
-		});
->>>>>>> c6c139d9
+		this.contextRunner.withPropertyValues("spring.mustache.prefix=classpath:/unknown/",
+				"server.error.include-stacktrace=always").run((context) -> {
+					WebTestClient client = WebTestClient.bindToApplicationContext(context).build();
+					String body = client.get().uri("/").accept(MediaType.TEXT_HTML).exchange().expectStatus()
+							.isEqualTo(HttpStatus.INTERNAL_SERVER_ERROR).expectHeader().contentType(MediaType.TEXT_HTML)
+							.expectBody(String.class).returnResult().getResponseBody();
+					assertThat(body).contains("Whitelabel Error Page").contains("<div>Expected!</div>")
+							.contains("<div style='white-space:pre-wrap;'>java.lang.IllegalStateException");
+				});
 	}
 
 	@Test
 	public void escapeHtmlInDefaultErrorView() {
-<<<<<<< HEAD
-		this.contextRunner
-				.withPropertyValues("spring.mustache.prefix=classpath:/unknown/")
-				.run((context) -> {
-					WebTestClient client = WebTestClient.bindToApplicationContext(context)
-							.build();
-					String body = client.get().uri("/html").accept(MediaType.TEXT_HTML)
-							.exchange().expectStatus()
-							.isEqualTo(HttpStatus.INTERNAL_SERVER_ERROR).expectHeader()
-							.contentType(MediaType.TEXT_HTML).expectBody(String.class)
-							.returnResult().getResponseBody();
-					assertThat(body).contains("Whitelabel Error Page")
-							.doesNotContain("<script>").contains("&lt;script&gt;");
-				});
-=======
 		this.contextRunner.withPropertyValues("spring.mustache.prefix=classpath:/unknown/").run((context) -> {
 			WebTestClient client = WebTestClient.bindToApplicationContext(context).build();
 			String body = client.get().uri("/html").accept(MediaType.TEXT_HTML).exchange().expectStatus()
 					.isEqualTo(HttpStatus.INTERNAL_SERVER_ERROR).expectHeader().contentType(MediaType.TEXT_HTML)
 					.expectBody(String.class).returnResult().getResponseBody();
 			assertThat(body).contains("Whitelabel Error Page").doesNotContain("<script>").contains("&lt;script&gt;");
-			this.output.expect(allOf(containsString("Failed to handle request [GET /html]"),
-					containsString("IllegalStateException")));
-		});
->>>>>>> c6c139d9
+		});
 	}
 
 	@Test
@@ -270,20 +203,10 @@
 	@Test
 	public void responseCommitted() {
 		this.contextRunner.run((context) -> {
-<<<<<<< HEAD
-			WebTestClient client = WebTestClient.bindToApplicationContext(context)
-					.build();
+			WebTestClient client = WebTestClient.bindToApplicationContext(context).build();
 			assertThatExceptionOfType(RuntimeException.class)
-					.isThrownBy(
-							() -> client.get().uri("/commit").exchange().expectStatus())
-					.withCauseInstanceOf(IllegalStateException.class)
-					.withMessageContaining("already committed!");
-=======
-			WebTestClient client = WebTestClient.bindToApplicationContext(context).build();
-			this.thrown.expectCause(instanceOf(IllegalStateException.class));
-			this.thrown.expectMessage("already committed!");
-			client.get().uri("/commit").exchange().expectStatus();
->>>>>>> c6c139d9
+					.isThrownBy(() -> client.get().uri("/commit").exchange().expectStatus())
+					.withCauseInstanceOf(IllegalStateException.class).withMessageContaining("already committed!");
 		});
 	}
 
@@ -299,32 +222,22 @@
 
 	@Test
 	public void exactStatusTemplateErrorPage() {
-		this.contextRunner
-				.withPropertyValues("server.error.whitelabel.enabled=false",
-						"spring.mustache.prefix=" + getErrorTemplatesLocation())
-				.run((context) -> {
-					WebTestClient client = WebTestClient.bindToApplicationContext(context)
-							.build();
-					String body = client.get().uri("/notfound")
-							.accept(MediaType.TEXT_HTML).exchange().expectStatus()
-							.isNotFound().expectBody(String.class).returnResult()
-							.getResponseBody();
+		this.contextRunner.withPropertyValues("server.error.whitelabel.enabled=false",
+				"spring.mustache.prefix=" + getErrorTemplatesLocation()).run((context) -> {
+					WebTestClient client = WebTestClient.bindToApplicationContext(context).build();
+					String body = client.get().uri("/notfound").accept(MediaType.TEXT_HTML).exchange().expectStatus()
+							.isNotFound().expectBody(String.class).returnResult().getResponseBody();
 					assertThat(body).contains("404 page");
 				});
 	}
 
 	@Test
 	public void seriesStatusTemplateErrorPage() {
-		this.contextRunner
-				.withPropertyValues("server.error.whitelabel.enabled=false",
-						"spring.mustache.prefix=" + getErrorTemplatesLocation())
-				.run((context) -> {
-					WebTestClient client = WebTestClient.bindToApplicationContext(context)
-							.build();
-					String body = client.get().uri("/badRequest")
-							.accept(MediaType.TEXT_HTML).exchange().expectStatus()
-							.isBadRequest().expectBody(String.class).returnResult()
-							.getResponseBody();
+		this.contextRunner.withPropertyValues("server.error.whitelabel.enabled=false",
+				"spring.mustache.prefix=" + getErrorTemplatesLocation()).run((context) -> {
+					WebTestClient client = WebTestClient.bindToApplicationContext(context).build();
+					String body = client.get().uri("/badRequest").accept(MediaType.TEXT_HTML).exchange().expectStatus()
+							.isBadRequest().expectBody(String.class).returnResult().getResponseBody();
 					assertThat(body).contains("4xx page");
 				});
 	}
@@ -361,13 +274,8 @@
 
 			@GetMapping("/commit")
 			public Mono<Void> commit(ServerWebExchange exchange) {
-<<<<<<< HEAD
-				return exchange.getResponse().setComplete().then(
-						Mono.error(new IllegalStateException("already committed!")));
-=======
-				return exchange.getResponse().writeWith(Mono.empty())
+				return exchange.getResponse().setComplete()
 						.then(Mono.error(new IllegalStateException("already committed!")));
->>>>>>> c6c139d9
 			}
 
 			@GetMapping("/html")
