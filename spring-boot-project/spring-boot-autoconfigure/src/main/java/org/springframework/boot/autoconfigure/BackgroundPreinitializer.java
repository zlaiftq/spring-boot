/*
 * Copyright 2012-2019 the original author or authors.
 *
 * Licensed under the Apache License, Version 2.0 (the "License");
 * you may not use this file except in compliance with the License.
 * You may obtain a copy of the License at
 *
 *      https://www.apache.org/licenses/LICENSE-2.0
 *
 * Unless required by applicable law or agreed to in writing, software
 * distributed under the License is distributed on an "AS IS" BASIS,
 * WITHOUT WARRANTIES OR CONDITIONS OF ANY KIND, either express or implied.
 * See the License for the specific language governing permissions and
 * limitations under the License.
 */

package org.springframework.boot.autoconfigure;

import java.nio.charset.StandardCharsets;
import java.util.concurrent.CountDownLatch;
import java.util.concurrent.atomic.AtomicBoolean;

import javax.validation.Configuration;
import javax.validation.Validation;

import org.apache.catalina.mbeans.MBeanFactory;

import org.springframework.boot.context.event.ApplicationFailedEvent;
import org.springframework.boot.context.event.ApplicationReadyEvent;
import org.springframework.boot.context.event.ApplicationStartingEvent;
import org.springframework.boot.context.event.SpringApplicationEvent;
import org.springframework.boot.context.logging.LoggingApplicationListener;
import org.springframework.context.ApplicationListener;
import org.springframework.core.annotation.Order;
import org.springframework.format.support.DefaultFormattingConversionService;
import org.springframework.http.converter.json.Jackson2ObjectMapperBuilder;
import org.springframework.http.converter.support.AllEncompassingFormHttpMessageConverter;

/**
 * {@link ApplicationListener} to trigger early initialization in a background thread of
 * time consuming tasks.
 * <p>
 * Set the {@link #IGNORE_BACKGROUNDPREINITIALIZER_PROPERTY_NAME} system property to
 * {@code true} to disable this mechanism and let such initialization happen in the
 * foreground.
 *
 * @author Phillip Webb
 * @author Andy Wilkinson
 * @author Artsiom Yudovin
 * @since 1.3.0
 */
@Order(LoggingApplicationListener.DEFAULT_ORDER + 1)
public class BackgroundPreinitializer implements ApplicationListener<SpringApplicationEvent> {

<<<<<<< HEAD
	/**
	 * System property that instructs Spring Boot how to run pre initialization. When the
	 * property is set to {@code true}, no pre-initialization happens and each item is
	 * initialized in the foreground as it needs to. When the property is {@code false}
	 * (default), pre initialization runs in a separate thread in the background.
	 * @since 2.1.0
	 */
	public static final String IGNORE_BACKGROUNDPREINITIALIZER_PROPERTY_NAME = "spring.backgroundpreinitializer.ignore";

	private static final AtomicBoolean preinitializationStarted = new AtomicBoolean(
			false);
=======
	private static final AtomicBoolean preinitializationStarted = new AtomicBoolean(false);
>>>>>>> c6c139d9

	private static final CountDownLatch preinitializationComplete = new CountDownLatch(1);

	@Override
	public void onApplicationEvent(SpringApplicationEvent event) {
<<<<<<< HEAD
		if (!Boolean.getBoolean(IGNORE_BACKGROUNDPREINITIALIZER_PROPERTY_NAME)
				&& event instanceof ApplicationStartingEvent
				&& preinitializationStarted.compareAndSet(false, true)) {
=======
		if (event instanceof ApplicationStartingEvent && preinitializationStarted.compareAndSet(false, true)) {
>>>>>>> c6c139d9
			performPreinitialization();
		}
		if ((event instanceof ApplicationReadyEvent || event instanceof ApplicationFailedEvent)
				&& preinitializationStarted.get()) {
			try {
				preinitializationComplete.await();
			}
			catch (InterruptedException ex) {
				Thread.currentThread().interrupt();
			}
		}
	}

	private void performPreinitialization() {
		try {
			Thread thread = new Thread(new Runnable() {

				@Override
				public void run() {
					runSafely(new ConversionServiceInitializer());
					runSafely(new ValidationInitializer());
					runSafely(new MessageConverterInitializer());
					runSafely(new MBeanFactoryInitializer());
					runSafely(new JacksonInitializer());
					runSafely(new CharsetInitializer());
					preinitializationComplete.countDown();
				}

				public void runSafely(Runnable runnable) {
					try {
						runnable.run();
					}
					catch (Throwable ex) {
						// Ignore
					}
				}

			}, "background-preinit");
			thread.start();
		}
		catch (Exception ex) {
			// This will fail on GAE where creating threads is prohibited. We can safely
			// continue but startup will be slightly slower as the initialization will now
			// happen on the main thread.
			preinitializationComplete.countDown();
		}
	}

	/**
	 * Early initializer for Spring MessageConverters.
	 */
	private static class MessageConverterInitializer implements Runnable {

		@Override
		public void run() {
			new AllEncompassingFormHttpMessageConverter();
		}

	}

	/**
	 * Early initializer to load Tomcat MBean XML.
	 */
	private static class MBeanFactoryInitializer implements Runnable {

		@Override
		public void run() {
			new MBeanFactory();
		}

	}

	/**
	 * Early initializer for javax.validation.
	 */
	private static class ValidationInitializer implements Runnable {

		@Override
		public void run() {
			Configuration<?> configuration = Validation.byDefaultProvider().configure();
			configuration.buildValidatorFactory().getValidator();
		}

	}

	/**
	 * Early initializer for Jackson.
	 */
	private static class JacksonInitializer implements Runnable {

		@Override
		public void run() {
			Jackson2ObjectMapperBuilder.json().build();
		}

	}

	/**
	 * Early initializer for Spring's ConversionService.
	 */
	private static class ConversionServiceInitializer implements Runnable {

		@Override
		public void run() {
			new DefaultFormattingConversionService();
		}

	}

	private static class CharsetInitializer implements Runnable {

		@Override
		public void run() {
			StandardCharsets.UTF_8.name();
		}

	}

}<|MERGE_RESOLUTION|>--- conflicted
+++ resolved
@@ -52,7 +52,6 @@
 @Order(LoggingApplicationListener.DEFAULT_ORDER + 1)
 public class BackgroundPreinitializer implements ApplicationListener<SpringApplicationEvent> {
 
-<<<<<<< HEAD
 	/**
 	 * System property that instructs Spring Boot how to run pre initialization. When the
 	 * property is set to {@code true}, no pre-initialization happens and each item is
@@ -62,23 +61,14 @@
 	 */
 	public static final String IGNORE_BACKGROUNDPREINITIALIZER_PROPERTY_NAME = "spring.backgroundpreinitializer.ignore";
 
-	private static final AtomicBoolean preinitializationStarted = new AtomicBoolean(
-			false);
-=======
 	private static final AtomicBoolean preinitializationStarted = new AtomicBoolean(false);
->>>>>>> c6c139d9
 
 	private static final CountDownLatch preinitializationComplete = new CountDownLatch(1);
 
 	@Override
 	public void onApplicationEvent(SpringApplicationEvent event) {
-<<<<<<< HEAD
 		if (!Boolean.getBoolean(IGNORE_BACKGROUNDPREINITIALIZER_PROPERTY_NAME)
-				&& event instanceof ApplicationStartingEvent
-				&& preinitializationStarted.compareAndSet(false, true)) {
-=======
-		if (event instanceof ApplicationStartingEvent && preinitializationStarted.compareAndSet(false, true)) {
->>>>>>> c6c139d9
+				&& event instanceof ApplicationStartingEvent && preinitializationStarted.compareAndSet(false, true)) {
 			performPreinitialization();
 		}
 		if ((event instanceof ApplicationReadyEvent || event instanceof ApplicationFailedEvent)
