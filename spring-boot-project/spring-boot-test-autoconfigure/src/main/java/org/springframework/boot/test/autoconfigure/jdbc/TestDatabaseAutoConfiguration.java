--- conflicted
+++ resolved
@@ -98,17 +98,10 @@
 			if (holder != null) {
 				String beanName = holder.getBeanName();
 				boolean primary = holder.getBeanDefinition().isPrimary();
-<<<<<<< HEAD
-				logger.info("Replacing '" + beanName + "' DataSource bean with "
-						+ (primary ? "primary " : "") + "embedded version");
-				registry.removeBeanDefinition(beanName);
-				registry.registerBeanDefinition(beanName,
-						createEmbeddedBeanDefinition(primary));
-=======
 				logger.info("Replacing '" + beanName + "' DataSource bean with " + (primary ? "primary " : "")
 						+ "embedded version");
+				registry.removeBeanDefinition(beanName);
 				registry.registerBeanDefinition(beanName, createEmbeddedBeanDefinition(primary));
->>>>>>> c6c139d9
 			}
 		}
 
