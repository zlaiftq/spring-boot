--- conflicted
+++ resolved
@@ -68,14 +68,8 @@
 		return context;
 	}
 
-<<<<<<< HEAD
 	@Configuration(proxyBeanMethods = false)
-	@ImportAutoConfiguration({ JacksonAutoConfiguration.class,
-			JerseyAutoConfiguration.class })
-=======
-	@Configuration
 	@ImportAutoConfiguration({ JacksonAutoConfiguration.class, JerseyAutoConfiguration.class })
->>>>>>> 24925c3d
 	static class JerseyEndpointConfiguration {
 
 		private final ApplicationContext applicationContext;
