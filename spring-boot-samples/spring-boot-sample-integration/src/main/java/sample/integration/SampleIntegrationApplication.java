--- conflicted
+++ resolved
@@ -57,12 +57,7 @@
 
 	@Bean
 	public FileWritingMessageHandler fileWriter() {
-<<<<<<< HEAD
-		FileWritingMessageHandler writer = new FileWritingMessageHandler(
-				this.serviceProperties.getOutputDir());
-=======
-		FileWritingMessageHandler writer = new FileWritingMessageHandler(new File("target/output"));
->>>>>>> 24925c3d
+		FileWritingMessageHandler writer = new FileWritingMessageHandler(this.serviceProperties.getOutputDir());
 		writer.setExpectReply(false);
 		return writer;
 	}
